plugins {
	`java-library`
	eclipse
	idea
	checkstyle
	id("custom-java-home")
}

val mavenizedProjects: List<Project> by rootProject.extra
val modularProjects: List<Project> by rootProject.extra
val buildDate: String by rootProject.extra
val buildTime: String by rootProject.extra
val buildRevision: Any by rootProject.extra
val builtByValue: String by rootProject.extra

val internal by configurations.creating {
	isVisible = false
	isCanBeConsumed = false
	isCanBeResolved = false
}

val extension = extensions.create<JavaLibraryExtension>("javaLibrary")

val moduleSourceDir = file("src/module/$javaModuleName")
val moduleOutputDir = file("$buildDir/classes/java/module")
val javaVersion = JavaVersion.current()

<<<<<<< HEAD
sourceSets {
	main {
		compileClasspath += shadowed
	}
	test {
		runtimeClasspath += shadowed
	}
	register("mainRelease9") {
		compileClasspath += main.get().output
		runtimeClasspath += main.get().output
		java {
			setSrcDirs(setOf("src/main/java9"))
		}
	}
	register("mainRelease15") {
		compileClasspath += main.get().output
		runtimeClasspath += main.get().output
		java {
			setSrcDirs(setOf("src/main/java15"))
		}
	}
}

=======
>>>>>>> 5bd8216b
configurations {
	compileClasspath.get().extendsFrom(internal)
	runtimeClasspath.get().extendsFrom(internal)
	testCompileClasspath.get().extendsFrom(internal)
	testRuntimeClasspath.get().extendsFrom(internal)
<<<<<<< HEAD
	shadowed.extendsFrom(internal)
	getByName("mainRelease9CompileClasspath").extendsFrom(compileClasspath.get())
	getByName("mainRelease15CompileClasspath").extendsFrom(compileClasspath.get())
=======
>>>>>>> 5bd8216b
}

eclipse {
	jdt {
		file {
			// Set properties for org.eclipse.jdt.core.prefs
			withProperties {
				// Configure Eclipse projects with -parameters compiler flag.
				setProperty("org.eclipse.jdt.core.compiler.codegen.methodParameters", "generate")
			}
		}
	}
}

if (project in mavenizedProjects) {

	apply(plugin = "publishing-conventions")
	apply(plugin = "osgi-conventions")

	java {
		withJavadocJar()
		withSourcesJar()
	}

	tasks.javadoc {
<<<<<<< HEAD
		source(sourceSets["mainRelease9"].allJava)
		source(sourceSets["mainRelease15"].allJava)
=======
>>>>>>> 5bd8216b
		options {
			memberLevel = JavadocMemberLevel.PROTECTED
			header = project.name
			encoding = "UTF-8"
			locale = "en"
			(this as StandardJavadocDocletOptions).apply {
				addBooleanOption("Xdoclint:html,syntax", true)
				addBooleanOption("html5", true)
				// Javadoc 13 removed support for `--no-module-directories`
				// https://bugs.openjdk.java.net/browse/JDK-8215580
				if (javaVersion.isJava12 && executable == null) {
					addBooleanOption("-no-module-directories", true)
				}
				addMultilineStringsOption("tag").value = listOf(
						"apiNote:a:API Note:",
						"implNote:a:Implementation Note:"
				)
				use(true)
				noTimestamp(true)
			}
		}
	}

<<<<<<< HEAD
	tasks.named<Jar>("sourcesJar") {
		from(sourceSets["mainRelease9"].allSource)
		from(sourceSets["mainRelease15"].allSource)
=======
	tasks.named<Jar>("sourcesJar").configure {
>>>>>>> 5bd8216b
		from(moduleSourceDir) {
			include("module-info.java")
		}
		duplicatesStrategy = DuplicatesStrategy.EXCLUDE
	}

	pluginManager.withPlugin("java-test-fixtures") {
		val javaComponent = components["java"] as AdhocComponentWithVariants
		javaComponent.withVariantsFromConfiguration(configurations["testFixturesApiElements"]) { skip() }
		javaComponent.withVariantsFromConfiguration(configurations["testFixturesRuntimeElements"]) { skip() }
		configurations["testFixturesCompileClasspath"].extendsFrom(internal)
		configurations["testFixturesRuntimeClasspath"].extendsFrom(internal)
	}

	configure<PublishingExtension> {
		publications {
			named<MavenPublication>("maven") {
				from(components["java"])
				versionMapping {
					allVariants {
						fromResolutionResult()
					}
				}
				pom {
					description.set(provider { "Module \"${project.name}\" of JUnit 5." })
				}
			}
		}
	}

} else {
	tasks {
		jar {
			enabled = false
		}
		javadoc {
			enabled = false
		}
	}
}

normalization {
	runtimeClasspath {
		// Ignore the JAR manifest when checking whether runtime classpath have changed
		// because it contains timestamps and the commit checksum. This is used when
		// checking whether a test task is up-to-date or can be loaded from the build cache.
		ignore("/META-INF/MANIFEST.MF")
	}
}

val allMainClasses by tasks.registering {
<<<<<<< HEAD
	dependsOn(tasks.classes, "mainRelease9Classes", "mainRelease15Classes")
=======
	dependsOn(tasks.classes)
>>>>>>> 5bd8216b
}

val compileModule by tasks.registering(JavaCompile::class) {
	dependsOn(allMainClasses)
	source = fileTree(moduleSourceDir)
	destinationDir = moduleOutputDir
	sourceCompatibility = "9"
	targetCompatibility = "9"
	classpath = files()
	options.compilerArgs.addAll(listOf(
			// "-verbose",
			// Suppress warnings for automatic modules: org.apiguardian.api, org.opentest4j
			"-Xlint:all,-requires-automatic,-requires-transitive-automatic",
			"--release", "9",
			"--module-version", "${project.version}",
			"--module-source-path", files(modularProjects.map { "${it.projectDir}/src/module" }).asPath
	))
	options.compilerArgumentProviders.add(ModulePathArgumentProvider())
	options.compilerArgumentProviders.addAll(modularProjects.map { PatchModuleArgumentProvider(it) })
}

tasks.withType<Jar>().configureEach {
	from(rootDir) {
		include("LICENSE.md", "LICENSE-notice.md")
		into("META-INF")
	}
	val suffix = archiveClassifier.getOrElse("")
	if (suffix.isBlank() || suffix == "all") { // "all" is used by shadow plugin
		dependsOn(allMainClasses, compileModule)
		from("$moduleOutputDir/$javaModuleName") {
			include("module-info.class")
		}
	}
}

tasks.jar {
	manifest {
		attributes(
				"Created-By" to "${System.getProperty("java.version")} (${System.getProperty("java.vendor")} ${System.getProperty("java.vm.version")})",
				"Built-By" to builtByValue,
				"Build-Date" to buildDate,
				"Build-Time" to buildTime,
				"Build-Revision" to buildRevision,
				"Specification-Title" to project.name,
				"Specification-Version" to (project.version as String).substringBefore('-'),
				"Specification-Vendor" to "junit.org",
				"Implementation-Title" to project.name,
				"Implementation-Version" to project.version,
				"Implementation-Vendor" to "junit.org"
		)
	}
}

tasks.withType<JavaCompile>().configureEach {
	options.encoding = "UTF-8"
}

tasks.compileJava {
	// See: https://docs.oracle.com/en/java/javase/12/tools/javac.html
	options.compilerArgs.addAll(listOf(
			"-Xlint:all", // Enables all recommended warnings.
			"-Werror" // Terminates compilation when warnings occur.
	))
}

<<<<<<< HEAD
if (modularProjects.contains(project)) {
	val compileModule by tasks.registering(JavaCompile::class) {
		dependsOn(tasks.classes, "mainRelease9Classes", "mainRelease15Classes")
		source = fileTree(moduleSourceDir)
		destinationDir = moduleOutputDir
		sourceCompatibility = "9"
		targetCompatibility = "9"
		classpath = files()
		options.compilerArgs.addAll(listOf(
				// "-verbose",
				// Suppress warnings for automatic modules: org.apiguardian.api, org.opentest4j
				"-Xlint:all,-requires-automatic,-requires-transitive-automatic",
				"--release", "9",
				"--module-version", "${project.version}",
				"--module-source-path", files(modularProjects.map { "${it.projectDir}/src/module" }).asPath
		))
		options.compilerArgumentProviders.add(ModulePathArgumentProvider())
		options.compilerArgumentProviders.addAll(modularProjects.map { PatchModuleArgumentProvider(it) })
	}
	allMainClasses {
		dependsOn(compileModule)
	}
}

=======
>>>>>>> 5bd8216b
tasks.compileTestJava {
	// See: https://docs.oracle.com/en/java/javase/12/tools/javac.html
	options.compilerArgs.addAll(listOf(
			"-Xlint", // Enables all recommended warnings.
			"-Xlint:-overrides", // Disables "method overrides" warnings.
			"-Werror", // Terminates compilation when warnings occur.
			"-parameters" // Generates metadata for reflection on method parameters.
	))
}

inner class ModulePathArgumentProvider : CommandLineArgumentProvider {
	@get:Input val modulePath: Provider<Configuration> = configurations.compileClasspath
	override fun asArguments(): List<String> = listOf("--module-path", modulePath.get().asPath)
}

inner class PatchModuleArgumentProvider(it: Project) : CommandLineArgumentProvider {

	@get:Input val module: String = it.javaModuleName

	@get:Input val patch: Provider<FileCollection> = provider {
		if (it == project)
<<<<<<< HEAD
			sourceSets["main"].output + sourceSets["mainRelease9"].output + sourceSets["mainRelease15"].output + configurations.compileClasspath.get()
=======
			files(sourceSets.matching { it.name.startsWith("main") }.map { it.output }) + configurations.compileClasspath.get()
>>>>>>> 5bd8216b
		else
			files(it.sourceSets["main"].java.srcDirs)
	}

	override fun asArguments(): List<String> {
		val path = patch.get().filter { it.exists() }.asPath
		if (path.isEmpty()) {
			return emptyList()
		}
		return listOf("--patch-module", "$module=$path")
	}
}

afterEvaluate {
	configurations {
		apiElements {
			attributes {
				attribute(TargetJvmVersion.TARGET_JVM_VERSION_ATTRIBUTE, extension.mainJavaVersion.majorVersion.toInt())
			}
		}
		runtimeElements {
			attributes {
				attribute(TargetJvmVersion.TARGET_JVM_VERSION_ATTRIBUTE, extension.mainJavaVersion.majorVersion.toInt())
			}
		}
	}
	tasks {
		compileJava {
			sourceCompatibility = extension.mainJavaVersion.majorVersion
			targetCompatibility = extension.mainJavaVersion.majorVersion
		}
		compileTestJava {
			sourceCompatibility = extension.testJavaVersion.majorVersion
			targetCompatibility = extension.testJavaVersion.majorVersion
		}
<<<<<<< HEAD
		named<JavaCompile>("compileMainRelease9Java").configure {
			sourceCompatibility = "9"
			targetCompatibility = "9"
		}
		named<JavaCompile>("compileMainRelease15Java").configure {
			sourceCompatibility = "15"
			targetCompatibility = "15"
		}
=======
>>>>>>> 5bd8216b
		withType<JavaCompile>().configureEach {
			// --release release
			// Compiles against the public, supported and documented API for a specific VM version.
			// Supported release targets are 7, 8, 9, 10, 11, 12
			// Note that if --release is added then -target and -source are ignored.
			options.compilerArgs.addAll(listOf("--release", targetCompatibility))
		}
	}
	pluginManager.withPlugin("groovy") {
		tasks.named<GroovyCompile>("compileGroovy").configure {
			sourceCompatibility = extension.mainJavaVersion.majorVersion
			targetCompatibility = extension.mainJavaVersion.majorVersion
		}
		tasks.named<GroovyCompile>("compileTestGroovy").configure {
			sourceCompatibility = extension.testJavaVersion.majorVersion
			targetCompatibility = extension.testJavaVersion.majorVersion
		}
	}
}

checkstyle {
	toolVersion = Versions.checkstyle
	configDirectory.set(rootProject.file("src/checkstyle"))
}

tasks {
	checkstyleMain {
		configFile = rootProject.file("src/checkstyle/checkstyleMain.xml")
	}
<<<<<<< HEAD
	named<Checkstyle>("checkstyleMainRelease9").configure {
		configFile = rootProject.file("src/checkstyle/checkstyleMain.xml")
	}
	named<Checkstyle>("checkstyleMainRelease15").configure {
		configFile = rootProject.file("src/checkstyle/checkstyleMain.xml")
	}
=======
>>>>>>> 5bd8216b
	checkstyleTest {
		configFile = rootProject.file("src/checkstyle/checkstyleTest.xml")
	}
}

pluginManager.withPlugin("java-test-fixtures") {
	tasks.named<Checkstyle>("checkstyleTestFixtures").configure {
		configFile = rootProject.file("src/checkstyle/checkstyleTest.xml")
	}
}<|MERGE_RESOLUTION|>--- conflicted
+++ resolved
@@ -25,43 +25,11 @@
 val moduleOutputDir = file("$buildDir/classes/java/module")
 val javaVersion = JavaVersion.current()
 
-<<<<<<< HEAD
-sourceSets {
-	main {
-		compileClasspath += shadowed
-	}
-	test {
-		runtimeClasspath += shadowed
-	}
-	register("mainRelease9") {
-		compileClasspath += main.get().output
-		runtimeClasspath += main.get().output
-		java {
-			setSrcDirs(setOf("src/main/java9"))
-		}
-	}
-	register("mainRelease15") {
-		compileClasspath += main.get().output
-		runtimeClasspath += main.get().output
-		java {
-			setSrcDirs(setOf("src/main/java15"))
-		}
-	}
-}
-
-=======
->>>>>>> 5bd8216b
 configurations {
 	compileClasspath.get().extendsFrom(internal)
 	runtimeClasspath.get().extendsFrom(internal)
 	testCompileClasspath.get().extendsFrom(internal)
 	testRuntimeClasspath.get().extendsFrom(internal)
-<<<<<<< HEAD
-	shadowed.extendsFrom(internal)
-	getByName("mainRelease9CompileClasspath").extendsFrom(compileClasspath.get())
-	getByName("mainRelease15CompileClasspath").extendsFrom(compileClasspath.get())
-=======
->>>>>>> 5bd8216b
 }
 
 eclipse {
@@ -87,11 +55,6 @@
 	}
 
 	tasks.javadoc {
-<<<<<<< HEAD
-		source(sourceSets["mainRelease9"].allJava)
-		source(sourceSets["mainRelease15"].allJava)
-=======
->>>>>>> 5bd8216b
 		options {
 			memberLevel = JavadocMemberLevel.PROTECTED
 			header = project.name
@@ -115,13 +78,7 @@
 		}
 	}
 
-<<<<<<< HEAD
-	tasks.named<Jar>("sourcesJar") {
-		from(sourceSets["mainRelease9"].allSource)
-		from(sourceSets["mainRelease15"].allSource)
-=======
 	tasks.named<Jar>("sourcesJar").configure {
->>>>>>> 5bd8216b
 		from(moduleSourceDir) {
 			include("module-info.java")
 		}
@@ -173,11 +130,7 @@
 }
 
 val allMainClasses by tasks.registering {
-<<<<<<< HEAD
-	dependsOn(tasks.classes, "mainRelease9Classes", "mainRelease15Classes")
-=======
 	dependsOn(tasks.classes)
->>>>>>> 5bd8216b
 }
 
 val compileModule by tasks.registering(JavaCompile::class) {
@@ -243,33 +196,6 @@
 	))
 }
 
-<<<<<<< HEAD
-if (modularProjects.contains(project)) {
-	val compileModule by tasks.registering(JavaCompile::class) {
-		dependsOn(tasks.classes, "mainRelease9Classes", "mainRelease15Classes")
-		source = fileTree(moduleSourceDir)
-		destinationDir = moduleOutputDir
-		sourceCompatibility = "9"
-		targetCompatibility = "9"
-		classpath = files()
-		options.compilerArgs.addAll(listOf(
-				// "-verbose",
-				// Suppress warnings for automatic modules: org.apiguardian.api, org.opentest4j
-				"-Xlint:all,-requires-automatic,-requires-transitive-automatic",
-				"--release", "9",
-				"--module-version", "${project.version}",
-				"--module-source-path", files(modularProjects.map { "${it.projectDir}/src/module" }).asPath
-		))
-		options.compilerArgumentProviders.add(ModulePathArgumentProvider())
-		options.compilerArgumentProviders.addAll(modularProjects.map { PatchModuleArgumentProvider(it) })
-	}
-	allMainClasses {
-		dependsOn(compileModule)
-	}
-}
-
-=======
->>>>>>> 5bd8216b
 tasks.compileTestJava {
 	// See: https://docs.oracle.com/en/java/javase/12/tools/javac.html
 	options.compilerArgs.addAll(listOf(
@@ -291,11 +217,7 @@
 
 	@get:Input val patch: Provider<FileCollection> = provider {
 		if (it == project)
-<<<<<<< HEAD
-			sourceSets["main"].output + sourceSets["mainRelease9"].output + sourceSets["mainRelease15"].output + configurations.compileClasspath.get()
-=======
 			files(sourceSets.matching { it.name.startsWith("main") }.map { it.output }) + configurations.compileClasspath.get()
->>>>>>> 5bd8216b
 		else
 			files(it.sourceSets["main"].java.srcDirs)
 	}
@@ -331,17 +253,6 @@
 			sourceCompatibility = extension.testJavaVersion.majorVersion
 			targetCompatibility = extension.testJavaVersion.majorVersion
 		}
-<<<<<<< HEAD
-		named<JavaCompile>("compileMainRelease9Java").configure {
-			sourceCompatibility = "9"
-			targetCompatibility = "9"
-		}
-		named<JavaCompile>("compileMainRelease15Java").configure {
-			sourceCompatibility = "15"
-			targetCompatibility = "15"
-		}
-=======
->>>>>>> 5bd8216b
 		withType<JavaCompile>().configureEach {
 			// --release release
 			// Compiles against the public, supported and documented API for a specific VM version.
@@ -371,15 +282,6 @@
 	checkstyleMain {
 		configFile = rootProject.file("src/checkstyle/checkstyleMain.xml")
 	}
-<<<<<<< HEAD
-	named<Checkstyle>("checkstyleMainRelease9").configure {
-		configFile = rootProject.file("src/checkstyle/checkstyleMain.xml")
-	}
-	named<Checkstyle>("checkstyleMainRelease15").configure {
-		configFile = rootProject.file("src/checkstyle/checkstyleMain.xml")
-	}
-=======
->>>>>>> 5bd8216b
 	checkstyleTest {
 		configFile = rootProject.file("src/checkstyle/checkstyleTest.xml")
 	}
